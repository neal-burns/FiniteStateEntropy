# #####################################################################
# FSE - tester Makefile
# Copyright (C) Yann Collet 2011-2013
# GPL v2 License
#
# This program is free software; you can redistribute it and/or modify
# it under the terms of the GNU General Public License as published by
# the Free Software Foundation; either version 2 of the License, or
# (at your option) any later version.
#
# This program is distributed in the hope that it will be useful,
# but WITHOUT ANY WARRANTY; without even the implied warranty of
# MERCHANTABILITY or FITNESS FOR A PARTICULAR PURPOSE.  See the
# GNU General Public License for more details.
#
# You should have received a copy of the GNU General Public License along
# with this program; if not, write to the Free Software Foundation, Inc.,
# 51 Franklin Street, Fifth Floor, Boston, MA 02110-1301 USA.
#
# You can contact the author at :
#  - Public forum froup : https://groups.google.com/forum/#!forum/lz4c
# #####################################################################
# fse : Command Line Utility, featuring benchmark and validation tools
# #####################################################################

RELEASE=v0.1
DESTDIR=
CC=gcc
CFLAGS=-I.. -std=c99 -Wall -W -Wundef -DSPREADFUNC=custom_spread 
#CFLAGS=-I.. -std=c99 -Wall -W -Wundef
CF32=-m32 -march=pentiumpro

# Define *.exe as extension for Windows systems
ifneq (,$(filter Windows%,$(OS)))
EXT =.exe
else
EXT =
endif


default: fse

all: fse fse32 fuzzer probagen

<<<<<<< HEAD
fse: bench.c commandline.c fileio.c lz4hce.c xxhash.c fseDist.c zlibh.c custom_spread.c ../fse.c
=======
fse: bench.c commandline.c fileio.c lz4hce.c xxhash.c fseDist.c fse2t.c zlibh.c ../fse.c
>>>>>>> 91d9a035
	$(CC) -O3 $(CFLAGS) $^ -o $@$(EXT)

fse32: bench.c commandline.c fileio.c lz4hce.c xxhash.c fseDist.c fse2t.c zlibh.c ../fse.c
	$(CC) -O3 $(CFLAGS) $^ -o $@$(EXT) $(CF32)

fuzzer: fuzzer.c xxhash.c ../fse.c
	$(CC) -O3 $(CFLAGS) $^ -o $@$(EXT)

probagen: probaGenerator.c
	$(CC) -O3 $(CFLAGS) $^ -o $@$(EXT)

clean:
	@rm -f core *.o fse$(EXT) fse32$(EXT) fuzzer$(EXT) probagen$(EXT)
	@echo Cleaning completed
<|MERGE_RESOLUTION|>--- conflicted
+++ resolved
@@ -42,11 +42,7 @@
 
 all: fse fse32 fuzzer probagen
 
-<<<<<<< HEAD
-fse: bench.c commandline.c fileio.c lz4hce.c xxhash.c fseDist.c zlibh.c custom_spread.c ../fse.c
-=======
-fse: bench.c commandline.c fileio.c lz4hce.c xxhash.c fseDist.c fse2t.c zlibh.c ../fse.c
->>>>>>> 91d9a035
+fse: bench.c commandline.c fileio.c lz4hce.c xxhash.c fseDist.c fse2t.c zlibh.c custom_spread.c ../fse.c
 	$(CC) -O3 $(CFLAGS) $^ -o $@$(EXT)
 
 fse32: bench.c commandline.c fileio.c lz4hce.c xxhash.c fseDist.c fse2t.c zlibh.c ../fse.c
